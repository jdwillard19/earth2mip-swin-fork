# SPDX-FileCopyrightText: Copyright (c) 2023 NVIDIA CORPORATION & AFFILIATES.
# SPDX-FileCopyrightText: All rights reserved.
# SPDX-License-Identifier: Apache-2.0
#
# Licensed under the Apache License, Version 2.0 (the "License");
# you may not use this file except in compliance with the License.
# You may obtain a copy of the License at
#
# http://www.apache.org/licenses/LICENSE-2.0
#
# Unless required by applicable law or agreed to in writing, software
# distributed under the License is distributed on an "AS IS" BASIS,
# WITHOUT WARRANTIES OR CONDITIONS OF ANY KIND, either express or implied.
# See the License for the specific language governing permissions and
# limitations under the License.

from typing import List, Optional, Mapping, Any
import pydantic
from earth2mip import weather_events
from earth2mip.weather_events import InitialConditionSource, WeatherEvent
from enum import Enum
import datetime
import numpy as np

__all__ = ["InitialConditionSource", "WeatherEvent"]


class Grid(Enum):
    grid_721x1440 = "721x1440"
    grid_720x1440 = "720x1440"
    s2s_challenge = "s2s"

    @property
    def shape(self):
        if self == Grid.grid_721x1440:
            return (721, 1440)
        elif self == Grid.grid_720x1440:
            return (720, 1440)
        elif self == Grid.s2s_challenge:
            return (181, 360)
        else:
            raise ValueError(f"Unknown grid {self}")

    @property
    def lat(self):
        return _grids[self]["lat"]

    @property
    def lon(self):
        return _grids[self]["lon"]


_grids = {
    Grid.grid_721x1440: {
        "lat": np.linspace(90, -90.0, 721),
        "lon": np.linspace(0, 359.75, 1440),
    },
    Grid.grid_720x1440: {
        "lat": np.linspace(89.75, -90.0, 720),
        "lon": np.linspace(0, 359.75, 1440),
    },
    Grid.s2s_challenge: {
        "lat": np.linspace(90, -90.0, 181),
        "lon": np.linspace(0, 359, 360),
    },
}


# Enum of channels
class ChannelSet(Enum):
    """An Enum of standard sets of channels

    These correspond to the post-processed outputs in .h5 files like this:

        73var: /lustre/fsw/sw_climate_fno/test_datasets/73var-6hourly
        34var: /lustre/fsw/sw_climate_fno/34Vars

    This concept is needed to map from integer channel numbers (e.g. [0, 1, 2]
    to physical variables).

    """

    var26 = "26var"
    var34 = "34var"
    var73 = "73var"
    var_pangu = "var_pangu"

    def list_channels(self) -> List[str]:
        """List channel names corresponding to the vocabulary"""
        return _channels[self]


_channels = {
    ChannelSet.var73: [
        "u10m",
        "v10m",
        "u100m",
        "v100m",
        "t2m",
        "sp",
        "msl",
        "tcwv",
        "u50",
        "u100",
        "u150",
        "u200",
        "u250",
        "u300",
        "u400",
        "u500",
        "u600",
        "u700",
        "u850",
        "u925",
        "u1000",
        "v50",
        "v100",
        "v150",
        "v200",
        "v250",
        "v300",
        "v400",
        "v500",
        "v600",
        "v700",
        "v850",
        "v925",
        "v1000",
        "z50",
        "z100",
        "z150",
        "z200",
        "z250",
        "z300",
        "z400",
        "z500",
        "z600",
        "z700",
        "z850",
        "z925",
        "z1000",
        "t50",
        "t100",
        "t150",
        "t200",
        "t250",
        "t300",
        "t400",
        "t500",
        "t600",
        "t700",
        "t850",
        "t925",
        "t1000",
        "r50",
        "r100",
        "r150",
        "r200",
        "r250",
        "r300",
        "r400",
        "r500",
        "r600",
        "r700",
        "r850",
        "r925",
        "r1000",
    ],
    ChannelSet.var_pangu: [
        "z1000",
        "z925",
        "z850",
        "z700",
        "z600",
        "z500",
        "z400",
        "z300",
        "z250",
        "z200",
        "z150",
        "z100",
        "z50",
        "q1000",
        "q925",
        "q850",
        "q700",
        "q600",
        "q500",
        "q400",
        "q300",
        "q250",
        "q200",
        "q150",
        "q100",
        "q50",
        "t1000",
        "t925",
        "t850",
        "t700",
        "t600",
        "t500",
        "t400",
        "t300",
        "t250",
        "t200",
        "t150",
        "t100",
        "t50",
        "u1000",
        "u925",
        "u850",
        "u700",
        "u600",
        "u500",
        "u400",
        "u300",
        "u250",
        "u200",
        "u150",
        "u100",
        "u50",
        "v1000",
        "v925",
        "v850",
        "v700",
        "v600",
        "v500",
        "v400",
        "v300",
        "v250",
        "v200",
        "v150",
        "v100",
        "v50",
        "msl",
        "u10m",
        "v10m",
        "t2m",
    ],
    ChannelSet.var34: [
        "u10m",
        "v10m",
        "t2m",
        "sp",
        "msl",
        "t850",
        "u1000",
        "v1000",
        "z1000",
        "u850",
        "v850",
        "z850",
        "u500",
        "v500",
        "z500",
        "t500",
        "z50",
        "r500",
        "r850",
        "tcwv",
        "u100m",
        "v100m",
        "u250",
        "v250",
        "z250",
        "t250",
        "u100",
        "v100",
        "z100",
        "t100",
        "u900",
        "v900",
        "z900",
        "t900",
    ],
    ChannelSet.var26: [
        "u10m",
        "v10m",
        "t2m",
        "sp",
        "msl",
        "t850",
        "u1000",
        "v1000",
        "z1000",
        "u850",
        "v850",
        "z850",
        "u500",
        "v500",
        "z500",
        "t500",
        "z50",
        "r500",
        "r850",
        "tcwv",
        "u100m",
        "v100m",
        "u250",
        "v250",
        "z250",
        "t250",
    ],
}


class InferenceEntrypoint(pydantic.BaseModel):
    """
    Attrs:
        name: an entrypoint string like ``my_package:model_entrypoint``.
            this points to a function ``model_entrypoint(package)`` which returns an
            ``Inference`` object given a package
        kwargs: the arguments to pass to the constructor
    """

    name: str = ""
    kwargs: Mapping[Any, Any] = pydantic.Field(default_factory=dict)


class Model(pydantic.BaseModel):
    """Metadata for using a ERA5 time-stepper model

    Attrs:
        entrypoint: if provided, will be used to load a custom time-loop
            implementation.

    """

    n_history: int = 0
    channel_set: ChannelSet = ChannelSet.var34
    grid: Grid = Grid.grid_720x1440
    in_channels: List[int] = pydantic.Field(default_factory=list)
    out_channels: List[int] = pydantic.Field(default_factory=list)
    architecture: str = ""
    architecture_entrypoint: str = ""
    time_step: datetime.timedelta = datetime.timedelta(hours=6)
    entrypoint: Optional[InferenceEntrypoint] = None


class PerturbationStrategy(Enum):
    correlated = "correlated"
    gaussian = "gaussian"
    bred_vector = "bred_vector"
    spherical_grf = "spherical_grf"


class EnsembleRun(pydantic.BaseModel):
    """A configuration for running an ensemble weather forecast

    Attributes:
        weather_model: The name of the fully convolutional neural network (FCN) model to use for the forecast.
        ensemble_members: The number of ensemble members to use in the forecast.
        noise_amplitude: The amplitude of the Gaussian noise to add to the initial conditions.
        noise_injection_amplitude: The amplitude of the model noise to add beteen steps with units `var/h`.
        noise_reddening: The noise reddening amplitude, 2.0 was the defualt set by A.G. work.
        simulation_length: The length of the simulation in timesteps.
        output_frequency: The frequency at which to write the output to file, in timesteps.
        use_cuda_graphs: Whether to use CUDA graphs to optimize the computation.
        seed: The random seed for the simulation.
        ensemble_batch_size: The batch size to use for the ensemble.
        autocast_fp16: Whether to use automatic mixed precision (AMP) with FP16 data types.
        perturbation_strategy: The strategy to use for perturbing the initial conditions.
        forecast_name (optional): The name of the forecast to use (alternative to `weather_event`).
        weather_event (optional): The weather event to use for the forecast (alternative to `forecast_name`).
        output_dir (optional): The directory to save the output files in (alternative to `output_path`).
        output_path (optional): The path to the output file (alternative to `output_dir`).
        restart_frequency: if provided save at end and at the specified frequency. 0 = only save at end.
<<<<<<< HEAD
        noise_injection: Flag for applying a brown noise between model steps as model perturbation
=======
        grf_noise_alpha: tuning parameter of the Gaussian random field, see ensemble_utils.generate_noise_grf for details
        grf_noise_sigma: tuning parameter of the Gaussian random field, see ensemble_utils.generate_noise_grf for details
        grf_noise_tau: tuning parameter of the Gaussian random field, see ensemble_utils.generate_noise_grf for details
>>>>>>> 37dee410

    """  # noqa

    weather_model: str
    simulation_length: int
    # TODO make perturbation_strategy an Enum (see ChannelSet)
    perturbation_strategy: PerturbationStrategy = PerturbationStrategy.correlated
    single_value_perturbation: bool = True
    noise_reddening: float = 2.0
    noise_amplitude: float = 0.05
    noise_injection_amplitude: float = 0.05
    output_frequency: int = 1
    output_grid: Optional[Grid] = None
    ensemble_members: int = 1
    seed: int = 1
    ensemble_batch_size: int = 1
    # alternatives for specifiying forecast
    forecast_name: Optional[str] = None
    weather_event: Optional[weather_events.WeatherEvent] = None
    # alternative for specifying output
    output_dir: Optional[str] = None
    output_path: Optional[str] = None
    restart_frequency: Optional[int] = None
<<<<<<< HEAD
    noise_injection: Optional[bool] = False
=======
    grf_noise_alpha: float = 2.0
    grf_noise_sigma: float = 5.0
    grf_noise_tau: float = 2.0
>>>>>>> 37dee410

    def get_weather_event(self) -> weather_events.WeatherEvent:
        if self.forecast_name:
            return weather_events.read(self.forecast_name)
        else:
            return self.weather_event<|MERGE_RESOLUTION|>--- conflicted
+++ resolved
@@ -365,13 +365,10 @@
         output_dir (optional): The directory to save the output files in (alternative to `output_path`).
         output_path (optional): The path to the output file (alternative to `output_dir`).
         restart_frequency: if provided save at end and at the specified frequency. 0 = only save at end.
-<<<<<<< HEAD
         noise_injection: Flag for applying a brown noise between model steps as model perturbation
-=======
         grf_noise_alpha: tuning parameter of the Gaussian random field, see ensemble_utils.generate_noise_grf for details
         grf_noise_sigma: tuning parameter of the Gaussian random field, see ensemble_utils.generate_noise_grf for details
         grf_noise_tau: tuning parameter of the Gaussian random field, see ensemble_utils.generate_noise_grf for details
->>>>>>> 37dee410
 
     """  # noqa
 
@@ -395,13 +392,10 @@
     output_dir: Optional[str] = None
     output_path: Optional[str] = None
     restart_frequency: Optional[int] = None
-<<<<<<< HEAD
     noise_injection: Optional[bool] = False
-=======
     grf_noise_alpha: float = 2.0
     grf_noise_sigma: float = 5.0
     grf_noise_tau: float = 2.0
->>>>>>> 37dee410
 
     def get_weather_event(self) -> weather_events.WeatherEvent:
         if self.forecast_name:
